--- conflicted
+++ resolved
@@ -9,31 +9,10 @@
 
 // Config contains main application configuration
 type Config struct {
-<<<<<<< HEAD
-	RPCHost             string
-	RedisURL            string
-	RedisChannel        string
-	RedisSentinels      string
-	Host                string
-	Port                int
-	Path                string
-	HealthPath          string
-	Headers             []string
-	SSL                 SSLOptions
-	MaxMessageSize      int64
-	DisconnectRate      int
-	LogLevel            string
-	LogFormat           string
-	MetricsLog          bool
-	MetricsLogInterval  int
-	MetricsLogFormatter string
-	MetricsHTTP         string
-	MetricsHost         string
-	MetricsPort         int
-=======
 	RPC             rpc.Config
 	RedisURL        string
 	RedisChannel    string
+	RedisSentinels  string
 	Host            string
 	Port            int
 	Path            string
@@ -46,7 +25,6 @@
 	LogLevel        string
 	LogFormat       string
 	Metrics         metrics.Config
->>>>>>> 8ac02117
 }
 
 // New returns a new empty config
